--- conflicted
+++ resolved
@@ -19,11 +19,8 @@
 [compat]
 CSV = "0.10"
 DataFrames = "1"
-<<<<<<< HEAD
-=======
 DocStringExtensions = "0.9"
 Optim = "1"
->>>>>>> f007e426
 Parameters = "0.12"
 Plots = "1"
 ProgressMeter = "1"
