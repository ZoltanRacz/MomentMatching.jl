--- conflicted
+++ resolved
@@ -18,13 +18,10 @@
 
 [compat]
 CSV = "0.10"
-<<<<<<< HEAD
-JLD = "0.13"
-=======
 DataFrames = "1"
 DocStringExtensions = "0.9"
+JLD = "0.13"
 Optim = "1"
->>>>>>> 81f2287d
 Parameters = "0.12"
 Plots = "1"
 ProgressMeter = "1"
