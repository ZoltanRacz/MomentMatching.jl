name = "MomentMatching"
uuid = "a67aff5b-0ccc-47d5-9c4f-fef2ba9c9aa3"
authors = ["Gualtiero Azzalini", "Zoltán Rácz"]
version = "0.3.0"

[deps]
CSV = "336ed68f-0bac-5ca0-87d4-7b16caf5d00b"
ChunkSplitters = "ae650224-84b6-46f8-82ea-d812ca08434e"
ClusterManagers = "34f1f09b-3a8b-5176-ab39-66d58a4d544e"
DataFrames = "a93c6f00-e57d-5684-b7b6-d8193f3e46c0"
Distributed = "8ba89e20-285c-5b6f-9357-94700520ee1b"
DistributedArrays = "aaf54ef3-cdf8-58ed-94cc-d582ad619b94"
DocStringExtensions = "ffbed154-4ef7-542d-bbb7-c09d3a79fcae"
JLD = "4138dd39-2aa7-5051-a626-17a0bb65d9c8"
LinearAlgebra = "37e2e46d-f89d-539d-b4ee-838fcccc9c8e"
Optim = "429524aa-4258-5aef-a3af-852621145aeb"
Optimization = "7f7a1694-90dd-40f0-9382-eb1efda571ba"
Parameters = "d96e819e-fc66-5662-9728-84c9c7592b0a"
ProgressMeter = "92933f4c-e287-5a05-a399-4b506db050ca"
RecipesBase = "3cdcf5f2-1ef4-517c-9805-6587b60abb01"
Sobol = "ed01d8cd-4d21-5b2a-85b4-cc3bdc58bad4"
StatsBase = "2913bbd2-ae8a-5f71-8c99-4fb6c76f3a91"

[compat]
CSV = "0.10"
<<<<<<< HEAD
ClusterManagers = "0.4"
=======
ChunkSplitters = "2"
>>>>>>> 1d4fb125
DataFrames = "1"
DocStringExtensions = "0.9"
JLD = "0.13"
Optim = "1"
Optimization = "3"
Parameters = "0.12"
ProgressMeter = "1"
RecipesBase = "1"
Sobol = "1"
StatsBase = "0.34"
julia = "1.7"

[extras]
Test = "8dfed614-e22c-5e08-85e1-65c5234f0b40"

[targets]
test = ["Test"]<|MERGE_RESOLUTION|>--- conflicted
+++ resolved
@@ -23,11 +23,8 @@
 
 [compat]
 CSV = "0.10"
-<<<<<<< HEAD
+ChunkSplitters = "2"
 ClusterManagers = "0.4"
-=======
-ChunkSplitters = "2"
->>>>>>> 1d4fb125
 DataFrames = "1"
 DocStringExtensions = "0.9"
 JLD = "0.13"
