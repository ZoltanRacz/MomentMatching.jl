--- conflicted
+++ resolved
@@ -18,11 +18,8 @@
 
 [compat]
 CSV = "0.10"
-<<<<<<< HEAD
+DocStringExtensions = "0.9"
 Optim = "1"
-=======
-DocStringExtensions = "0.9"
->>>>>>> ded6d258
 Parameters = "0.12"
 Plots = "1"
 ProgressMeter = "1"
